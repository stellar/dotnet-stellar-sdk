﻿using Newtonsoft.Json;

namespace stellar_dotnet_sdk.responses.effects
{
    /// <inheritdoc />
    public class TrustlineAuthorizationResponse : EffectResponse
    {
        public TrustlineAuthorizationResponse()
        {

        }

        /// <inheritdoc />
        public TrustlineAuthorizationResponse(string trustor, string assetType, string assetCode)
        {
            Trustor = trustor;
            AssetType = assetType;
            AssetCode = assetCode;
        }

        [JsonProperty(PropertyName = "trustor")]
<<<<<<< HEAD
        public string Trustor { get; }
=======
        [JsonConverter(typeof(KeyPairTypeAdapter))]
        public KeyPair Trustor { get; private set; }
>>>>>>> d77d5773

        [JsonProperty(PropertyName = "asset_type")]
        public string AssetType { get; private set; }

        [JsonProperty(PropertyName = "asset_code")]
        public string AssetCode { get; private set; }
    }
}<|MERGE_RESOLUTION|>--- conflicted
+++ resolved
@@ -1,35 +1,30 @@
-﻿using Newtonsoft.Json;
-
-namespace stellar_dotnet_sdk.responses.effects
-{
-    /// <inheritdoc />
-    public class TrustlineAuthorizationResponse : EffectResponse
-    {
-        public TrustlineAuthorizationResponse()
-        {
-
-        }
-
-        /// <inheritdoc />
-        public TrustlineAuthorizationResponse(string trustor, string assetType, string assetCode)
-        {
-            Trustor = trustor;
-            AssetType = assetType;
-            AssetCode = assetCode;
-        }
-
-        [JsonProperty(PropertyName = "trustor")]
-<<<<<<< HEAD
-        public string Trustor { get; }
-=======
-        [JsonConverter(typeof(KeyPairTypeAdapter))]
-        public KeyPair Trustor { get; private set; }
->>>>>>> d77d5773
-
-        [JsonProperty(PropertyName = "asset_type")]
-        public string AssetType { get; private set; }
-
-        [JsonProperty(PropertyName = "asset_code")]
-        public string AssetCode { get; private set; }
-    }
-}+﻿using Newtonsoft.Json;
+
+namespace stellar_dotnet_sdk.responses.effects
+{
+    /// <inheritdoc />
+    public class TrustlineAuthorizationResponse : EffectResponse
+    {
+        public TrustlineAuthorizationResponse()
+        {
+
+        }
+
+        /// <inheritdoc />
+        public TrustlineAuthorizationResponse(string trustor, string assetType, string assetCode)
+        {
+            Trustor = trustor;
+            AssetType = assetType;
+            AssetCode = assetCode;
+        }
+
+        [JsonProperty(PropertyName = "trustor")]
+        public string Trustor { get; private set; }
+
+        [JsonProperty(PropertyName = "asset_type")]
+        public string AssetType { get; private set; }
+
+        [JsonProperty(PropertyName = "asset_code")]
+        public string AssetCode { get; private set; }
+    }
+}