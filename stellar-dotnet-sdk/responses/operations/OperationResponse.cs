﻿using Newtonsoft.Json;

namespace stellar_dotnet_sdk.responses.operations
{
    /// <summary>
    /// Abstract class for operation responses.
    /// See: https://www.stellar.org/developers/horizon/reference/resources/operation.html
    /// <seealso cref="requests.OperationsRequestBuilder"/>
    /// <seealso cref="Server"/>
    /// </summary>
    [JsonConverter(typeof(OperationDeserializer))]
    public abstract class OperationResponse : Response, IPagingToken
    {
        /// <summary>
        /// Id of the operation
        /// </summary>
        [JsonProperty(PropertyName = "id")]
        public long Id { get; private set; }

        /// <summary>
        /// Source Account of Operation
        /// </summary>
        [JsonProperty(PropertyName = "source_account")]
<<<<<<< HEAD
        public string SourceAccount { get; private set; }
=======
        [JsonConverter(typeof(KeyPairTypeAdapter))]
        public KeyPair SourceAccount { get; private set; }
>>>>>>> d77d5773

        /// <summary>
        /// Paging Token of Paging
        /// </summary>
        [JsonProperty(PropertyName = "paging_token")]
        public string PagingToken { get; private set; }

        /// <summary>
        /// Returns operation type. Possible types:
        /// crete_account
        /// payment
        /// allow_trust
        /// change_trust
        /// set_options
        /// account_merge
        /// manage_offer
        /// path_payments
        /// create_passive_offer
        /// inflation
        /// manage_data
        /// </summary>
        [JsonProperty(PropertyName = "type")]
        public string Type { get; private set; }

        [JsonProperty(PropertyName = "type_i")]
        public virtual int TypeId { get; }

        /// <summary>
        ///
        /// </summary>
        [JsonProperty(PropertyName = "created_at")]
        public string CreatedAt { get; private set; }

        /// <summary>
        /// Returns transaction hash of transaction this operation belongs to.
        /// </summary>
        [JsonProperty(PropertyName = "transaction_hash")]
        public string TransactionHash { get; private set; }

        /// <summary>
        /// Links of Paging
        /// </summary>
        [JsonProperty(PropertyName = "_links")]
        public OperationResponseLinks Links { get; private set; }
    }
}<|MERGE_RESOLUTION|>--- conflicted
+++ resolved
@@ -21,12 +21,7 @@
         /// Source Account of Operation
         /// </summary>
         [JsonProperty(PropertyName = "source_account")]
-<<<<<<< HEAD
         public string SourceAccount { get; private set; }
-=======
-        [JsonConverter(typeof(KeyPairTypeAdapter))]
-        public KeyPair SourceAccount { get; private set; }
->>>>>>> d77d5773
 
         /// <summary>
         /// Paging Token of Paging
