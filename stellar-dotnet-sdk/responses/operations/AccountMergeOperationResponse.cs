--- conflicted
+++ resolved
@@ -1,41 +1,27 @@
-﻿using Newtonsoft.Json;
-
-namespace stellar_dotnet_sdk.responses.operations
-{
-    /// <summary>
-    /// Represents AccountMerge operation response.
-    /// See: https://www.stellar.org/developers/horizon/reference/resources/operation.html
-    /// <seealso cref="requests.OperationsRequestBuilder"/>
-    /// <seealso cref="Server"/>
-    /// </summary>
-    public class AccountMergeOperationResponse : OperationResponse
-    {
-        public override int TypeId => 8;
-
-        [JsonProperty(PropertyName = "account")]
-<<<<<<< HEAD
-        public string Account { get; }
-
-        [JsonProperty(PropertyName = "into")]
-        public string Into { get; }
-=======
-        [JsonConverter(typeof(KeyPairTypeAdapter))]
-        public KeyPair Account { get; private set; }
-
-        [JsonProperty(PropertyName = "into")]
-        [JsonConverter(typeof(KeyPairTypeAdapter))]
-        public KeyPair Into { get; private set; }
-
-        public AccountMergeOperationResponse()
-        {
-
-        }
->>>>>>> d77d5773
-
-        public AccountMergeOperationResponse(string account, string into)
-        {
-            Account = account;
-            Into = into;
-        }
-    }
-}+﻿using Newtonsoft.Json;
+
+namespace stellar_dotnet_sdk.responses.operations
+{
+    /// <summary>
+    /// Represents AccountMerge operation response.
+    /// See: https://www.stellar.org/developers/horizon/reference/resources/operation.html
+    /// <seealso cref="requests.OperationsRequestBuilder"/>
+    /// <seealso cref="Server"/>
+    /// </summary>
+    public class AccountMergeOperationResponse : OperationResponse
+    {
+        public override int TypeId => 8;
+
+        [JsonProperty(PropertyName = "account")]
+        public string Account { get; private set; }
+
+        [JsonProperty(PropertyName = "into")]
+        public string Into { get; private set; }
+
+        public AccountMergeOperationResponse(string account, string into)
+        {
+            Account = account;
+            Into = into;
+        }
+    }
+}