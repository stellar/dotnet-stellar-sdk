--- conflicted
+++ resolved
@@ -1,91 +1,81 @@
-﻿using Newtonsoft.Json;
-
-namespace stellar_dotnet_sdk.responses.operations
-{
-    /// <inheritdoc />
-    /// <summary>
-    ///     Sends an amount in a specific asset to a destination account.
-    ///     See: https://www.stellar.org/developers/horizon/reference/resources/operation.html
-    ///     <seealso cref="T:stellar_dotnetcore_sdk.requests.OperationsRequestBuilder" />
-    ///     <seealso cref="T:stellar_dotnetcore_sdk.Server" />
-    /// </summary>
-    public class PaymentOperationResponse : OperationResponse
-    {
-        public PaymentOperationResponse()
-        {
-
-        }
-
-        /// <summary>
-        /// Sends an amount in a specific asset to a destination account.
-        /// </summary>
-        /// <param name="amount">Amount of the aforementioned asset to send.</param>
-        /// <param name="assetType">The asset type (USD, BTC, etc.)</param>
-        /// <param name="assetCode">The asset code (Alpha4, Alpha12, etc.)</param>
-        /// <param name="assetIssuer">The account that created the asset</param>
-        /// <param name="from">Account address that is sending the payment.</param>
-        /// <param name="to">Account address that receives the payment.</param>
-        public PaymentOperationResponse(string amount, string assetType, string assetCode, string assetIssuer, string from, string to)
-        {
-            Amount = amount;
-            AssetType = assetType;
-            AssetCode = assetCode;
-            AssetIssuer = assetIssuer;
-            From = from;
-            To = to;
-        }
-
-        public override int TypeId => 1;
-
-        /// <summary>
-        /// Amount of the aforementioned asset to send.
-        /// </summary>
-        [JsonProperty(PropertyName = "amount")]
-        public string Amount { get; private set; }
-
-        /// <summary>
-        /// The asset type (USD, BTC, etc.)
-        /// </summary>
-        [JsonProperty(PropertyName = "asset_type")]
-        public string AssetType { get; private set; }
-
-        /// <summary>
-        /// The asset code (Alpha4, Alpha12, etc.)
-        /// </summary>
-        [JsonProperty(PropertyName = "asset_code")]
-        public string AssetCode { get; private set; }
-
-        /// <summary>
-        ///
-        /// </summary>
-        [JsonProperty(PropertyName = "asset_issuer")]
-        public string AssetIssuer { get; private set; }
-
-        /// <summary>
-        /// Account address that is sending the payment.
-        /// </summary>
-        [JsonProperty(PropertyName = "from")]
-<<<<<<< HEAD
-        public string From { get; }
-=======
-        [JsonConverter(typeof(KeyPairTypeAdapter))]
-        public KeyPair From { get; private set; }
->>>>>>> d77d5773
-
-        /// <summary>
-        ///
-        /// </summary>
-        [JsonProperty(PropertyName = "to")]
-<<<<<<< HEAD
-        public string To { get; }
-=======
-        [JsonConverter(typeof(KeyPairTypeAdapter))]
-        public KeyPair To { get; private set; }
->>>>>>> d77d5773
-
-        /// <summary>
-        /// Account address that receives the payment.
-        /// </summary>
-        public Asset Asset => Asset.CreateNonNativeAsset(AssetType, AssetIssuer, AssetCode);
-    }
-}+﻿using Newtonsoft.Json;
+
+namespace stellar_dotnet_sdk.responses.operations
+{
+    /// <inheritdoc />
+    /// <summary>
+    ///     Sends an amount in a specific asset to a destination account.
+    ///     See: https://www.stellar.org/developers/horizon/reference/resources/operation.html
+    ///     <seealso cref="T:stellar_dotnetcore_sdk.requests.OperationsRequestBuilder" />
+    ///     <seealso cref="T:stellar_dotnetcore_sdk.Server" />
+    /// </summary>
+    public class PaymentOperationResponse : OperationResponse
+    {
+        public PaymentOperationResponse()
+        {
+
+        }
+
+        /// <summary>
+        /// Sends an amount in a specific asset to a destination account.
+        /// </summary>
+        /// <param name="amount">Amount of the aforementioned asset to send.</param>
+        /// <param name="assetType">The asset type (USD, BTC, etc.)</param>
+        /// <param name="assetCode">The asset code (Alpha4, Alpha12, etc.)</param>
+        /// <param name="assetIssuer">The account that created the asset</param>
+        /// <param name="from">Account address that is sending the payment.</param>
+        /// <param name="to">Account address that receives the payment.</param>
+        public PaymentOperationResponse(string amount, string assetType, string assetCode, string assetIssuer, string from, string to)
+        {
+            Amount = amount;
+            AssetType = assetType;
+            AssetCode = assetCode;
+            AssetIssuer = assetIssuer;
+            From = from;
+            To = to;
+        }
+
+        public override int TypeId => 1;
+
+        /// <summary>
+        /// Amount of the aforementioned asset to send.
+        /// </summary>
+        [JsonProperty(PropertyName = "amount")]
+        public string Amount { get; private set; }
+
+        /// <summary>
+        /// The asset type (USD, BTC, etc.)
+        /// </summary>
+        [JsonProperty(PropertyName = "asset_type")]
+        public string AssetType { get; private set; }
+
+        /// <summary>
+        /// The asset code (Alpha4, Alpha12, etc.)
+        /// </summary>
+        [JsonProperty(PropertyName = "asset_code")]
+        public string AssetCode { get; private set; }
+
+        /// <summary>
+        ///
+        /// </summary>
+        [JsonProperty(PropertyName = "asset_issuer")]
+        public string AssetIssuer { get; private set; }
+
+        /// <summary>
+        /// Account address that is sending the payment.
+        /// </summary>
+        [JsonProperty(PropertyName = "from")]
+        public string From { get; private set; }
+
+        /// <summary>
+        ///
+        /// </summary>
+        [JsonProperty(PropertyName = "to")]
+        public string To { get; private set; }
+
+        /// <summary>
+        /// Account address that receives the payment.
+        /// </summary>
+        public Asset Asset => Asset.CreateNonNativeAsset(AssetType, AssetIssuer, AssetCode);
+    }
+}