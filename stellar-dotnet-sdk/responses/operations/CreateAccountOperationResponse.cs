--- conflicted
+++ resolved
@@ -1,49 +1,31 @@
-﻿using Newtonsoft.Json;
-
-namespace stellar_dotnet_sdk.responses.operations
-{
-    /// <summary>
-    /// Represents CreateAccount operation response.
-    /// See: https://www.stellar.org/developers/horizon/reference/resources/operation.html
-    /// <seealso cref="requests.OperationsRequestBuilder"/>
-    /// <seealso cref="Server"/>
-    /// </summary>
-    public class CreateAccountOperationResponse : OperationResponse
-    {
-        public override int TypeId => 0;
-
-        [JsonProperty(PropertyName = "account")]
-<<<<<<< HEAD
-        public string Account { get; private set; }
-
-        [JsonProperty(PropertyName = "funder")]
-        public string Funder { get; private set; }
-=======
-        [JsonConverter(typeof(KeyPairTypeAdapter))]
-        public KeyPair Account { get; private set; }
-
-        [JsonProperty(PropertyName = "funder")]
-        [JsonConverter(typeof(KeyPairTypeAdapter))]
-        public KeyPair Funder { get; private set; }
->>>>>>> d77d5773
-
-        [JsonProperty(PropertyName = "starting_balance")]
-        public string StartingBalance { get; private set; }
-
-<<<<<<< HEAD
-        public CreateAccountOperationResponse(string account, string funder, string startingBalance)
-=======
-        public CreateAccountOperationResponse()
-        {
-
-        }
-
-        public CreateAccountOperationResponse(KeyPair account, KeyPair funder, string startingBalance)
->>>>>>> d77d5773
-        {
-            Account = account;
-            Funder = funder;
-            StartingBalance = startingBalance;
-        }
-    }
-}+﻿using Newtonsoft.Json;
+
+namespace stellar_dotnet_sdk.responses.operations
+{
+    /// <summary>
+    /// Represents CreateAccount operation response.
+    /// See: https://www.stellar.org/developers/horizon/reference/resources/operation.html
+    /// <seealso cref="requests.OperationsRequestBuilder"/>
+    /// <seealso cref="Server"/>
+    /// </summary>
+    public class CreateAccountOperationResponse : OperationResponse
+    {
+        public override int TypeId => 0;
+
+        [JsonProperty(PropertyName = "account")]
+        public string Account { get; private set; }
+
+        [JsonProperty(PropertyName = "funder")]
+        public string Funder { get; private set; }
+
+        [JsonProperty(PropertyName = "starting_balance")]
+        public string StartingBalance { get; private set; }
+
+        public CreateAccountOperationResponse(string account, string funder, string startingBalance)
+        {
+            Account = account;
+            Funder = funder;
+            StartingBalance = startingBalance;
+        }
+    }
+}