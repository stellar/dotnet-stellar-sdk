--- conflicted
+++ resolved
@@ -1,91 +1,81 @@
-﻿using Newtonsoft.Json;
-
-namespace stellar_dotnet_sdk.responses.operations
-{
-    /// <inheritdoc />
-    /// <summary>
-    /// Represents AllowTrust operation response.
-    /// See: https://www.stellar.org/developers/horizon/reference/resources/operation.html
-    /// <seealso cref="T:stellar_dotnetcore_sdk.requests.OperationsRequestBuilder" />
-    /// <seealso cref="T:stellar_dotnetcore_sdk.Server" />
-    /// </summary>
-    public class AllowTrustOperationResponse : OperationResponse
-    {
-        /// <summary>
-        /// Updates the “authorized” flag of an existing trust line this is called by the issuer of the asset.
-        /// </summary>
-        /// <param name="trustor">Trustor account.</param>
-        /// <param name="trustee">Trustee account.</param>
-        /// <param name="assetType">Asset type (native / alphanum4 / alphanum12)</param>
-        /// <param name="assetCode">Asset code.</param>
-        /// <param name="assetIssuer">Asset issuer.</param>
-        /// <param name="authorize">true when allowing trust, false when revoking trust</param>
-        public AllowTrustOperationResponse(string trustor, string trustee, string assetType, string assetCode, string assetIssuer, bool authorize)
-        {
-            Trustor = trustor;
-            Trustee = trustee;
-            AssetType = assetType;
-            AssetCode = assetCode;
-            AssetIssuer = assetIssuer;
-            Authorize = authorize;
-        }
-
-        public AllowTrustOperationResponse()
-        {
-
-        }
-
-        public override int TypeId => 7;
-
-        /// <summary>
-        /// Trustor account.
-        /// </summary>
-        [JsonProperty(PropertyName = "trustor")]
-<<<<<<< HEAD
-        public string Trustor { get; }
-=======
-        [JsonConverter(typeof(KeyPairTypeAdapter))]
-        public KeyPair Trustor { get; private set; }
->>>>>>> d77d5773
-
-        /// <summary>
-        /// Trustee account.
-        /// </summary>
-        [JsonProperty(PropertyName = "trustee")]
-<<<<<<< HEAD
-        public string Trustee { get; }
-=======
-        [JsonConverter(typeof(KeyPairTypeAdapter))]
-        public KeyPair Trustee { get; private set; }
->>>>>>> d77d5773
-
-        /// <summary>
-        /// Asset type (native / alphanum4 / alphanum12)
-        /// </summary>
-        [JsonProperty(PropertyName = "asset_type")]
-        public string AssetType { get; private set; }
-
-        /// <summary>
-        /// Asset code.
-        /// </summary>
-        [JsonProperty(PropertyName = "asset_code")]
-        public string AssetCode { get; private set; }
-
-        /// <summary>
-        /// Asset issuer.
-        /// </summary>
-        [JsonProperty(PropertyName = "asset_issuer")]
-        public string AssetIssuer { get; private set; }
-
-        /// <summary>
-        /// true when allowing trust, false when revoking trust
-        /// </summary>
-        [JsonProperty(PropertyName = "authorize")]
-        public bool Authorize { get; private set; }
-
-        /// <summary>
-        /// The asset to allow trust.
-        /// </summary>
-        public Asset Asset => Asset.CreateNonNativeAsset(AssetType, AssetIssuer, AssetCode);
-    }
-}+﻿using Newtonsoft.Json;
+
+namespace stellar_dotnet_sdk.responses.operations
+{
+    /// <inheritdoc />
+    /// <summary>
+    /// Represents AllowTrust operation response.
+    /// See: https://www.stellar.org/developers/horizon/reference/resources/operation.html
+    /// <seealso cref="T:stellar_dotnetcore_sdk.requests.OperationsRequestBuilder" />
+    /// <seealso cref="T:stellar_dotnetcore_sdk.Server" />
+    /// </summary>
+    public class AllowTrustOperationResponse : OperationResponse
+    {
+        /// <summary>
+        /// Updates the “authorized” flag of an existing trust line this is called by the issuer of the asset.
+        /// </summary>
+        /// <param name="trustor">Trustor account.</param>
+        /// <param name="trustee">Trustee account.</param>
+        /// <param name="assetType">Asset type (native / alphanum4 / alphanum12)</param>
+        /// <param name="assetCode">Asset code.</param>
+        /// <param name="assetIssuer">Asset issuer.</param>
+        /// <param name="authorize">true when allowing trust, false when revoking trust</param>
+        public AllowTrustOperationResponse(string trustor, string trustee, string assetType, string assetCode, string assetIssuer, bool authorize)
+        {
+            Trustor = trustor;
+            Trustee = trustee;
+            AssetType = assetType;
+            AssetCode = assetCode;
+            AssetIssuer = assetIssuer;
+            Authorize = authorize;
+        }
+
+        public AllowTrustOperationResponse()
+        {
+
+        }
+
+        public override int TypeId => 7;
+
+        /// <summary>
+        /// Trustor account.
+        /// </summary>
+        [JsonProperty(PropertyName = "trustor")]
+        public string Trustor { get; private set; }
+
+        /// <summary>
+        /// Trustee account.
+        /// </summary>
+        [JsonProperty(PropertyName = "trustee")]
+        public string Trustee { get; private set; }
+
+        /// <summary>
+        /// Asset type (native / alphanum4 / alphanum12)
+        /// </summary>
+        [JsonProperty(PropertyName = "asset_type")]
+        public string AssetType { get; private set; }
+
+        /// <summary>
+        /// Asset code.
+        /// </summary>
+        [JsonProperty(PropertyName = "asset_code")]
+        public string AssetCode { get; private set; }
+
+        /// <summary>
+        /// Asset issuer.
+        /// </summary>
+        [JsonProperty(PropertyName = "asset_issuer")]
+        public string AssetIssuer { get; private set; }
+
+        /// <summary>
+        /// true when allowing trust, false when revoking trust
+        /// </summary>
+        [JsonProperty(PropertyName = "authorize")]
+        public bool Authorize { get; private set; }
+
+        /// <summary>
+        /// The asset to allow trust.
+        /// </summary>
+        public Asset Asset => Asset.CreateNonNativeAsset(AssetType, AssetIssuer, AssetCode);
+    }
+}