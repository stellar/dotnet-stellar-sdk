--- conflicted
+++ resolved
@@ -6,11 +6,7 @@
 - cmd: dotnet restore stellar-dotnet-sdk.sln
 dotnet_csproj:
   patch: true
-<<<<<<< HEAD
-  file: 'stellar-dotnet-sdk.csproj;stellar-dotnet-sdk-xdr.csproj'
-=======
   file: '**\*.csproj'
->>>>>>> 527eb275
   version: '{version}'
   package_version: '{version}'
   assembly_version: '{version}'
