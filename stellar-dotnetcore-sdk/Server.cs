﻿using System;
using System.Net.Http;
using stellar_dotnetcore_sdk.requests;

namespace stellar_dotnetcore_sdk
{
    public class Server
    {
        private readonly Uri _serverUri;
        private HttpClient _httpClient;

        public Server(string uri)
        {
            _httpClient = new HttpClient();

            try
            {
                _serverUri = new Uri(uri);
            }
            catch (UriFormatException)
            {
                throw;
            }
        }

        public AccountsRequestBuilder Accounts => new AccountsRequestBuilder(_serverUri);

        public EffectsRequestBuilder Effects => new EffectsRequestBuilder(_serverUri);

        public LedgersRequestBuilder Ledgers => new LedgersRequestBuilder(_serverUri);

        public OffersRequestBuilder Offers => new OffersRequestBuilder(_serverUri);

<<<<<<< HEAD
        public PathsRequestBuilder Paths => new PathsRequestBuilder(_serverUri);
=======
        public OrderBookRequestBuilder OrderBook => new OrderBookRequestBuilder(_serverUri);
>>>>>>> 36f7cc11

        //TODO: Implement the rest of this class, has many many dependencies...
    }
}<|MERGE_RESOLUTION|>--- conflicted
+++ resolved
@@ -31,11 +31,9 @@
 
         public OffersRequestBuilder Offers => new OffersRequestBuilder(_serverUri);
 
-<<<<<<< HEAD
+        public OrderBookRequestBuilder OrderBook => new OrderBookRequestBuilder(_serverUri);
+
         public PathsRequestBuilder Paths => new PathsRequestBuilder(_serverUri);
-=======
-        public OrderBookRequestBuilder OrderBook => new OrderBookRequestBuilder(_serverUri);
->>>>>>> 36f7cc11
 
         //TODO: Implement the rest of this class, has many many dependencies...
     }
