﻿using System;
using Newtonsoft.Json;

namespace stellar_dotnetcore_sdk.responses.effects
{
    public class EffectResponse : Response
    {

        [JsonProperty(PropertyName = "id")]
        public string Id { get; protected set; }

        [JsonProperty(PropertyName = "account")]
        public KeyPair Account { get; protected set; }

        [JsonProperty(PropertyName = "type")]
        public string Type { get; protected set; }

        [JsonProperty(PropertyName = "paging_token")]
        public string PagingToken { get; protected set; }

        [JsonProperty(PropertyName = "_links")]
<<<<<<< HEAD
        public EffectResponseLinks LinksValue { get; protected set; }
=======
        public Links EffectsResponseLinks { get; protected set; }
>>>>>>> abd0fadd


        /// <summary>
        /// Represents effect links.
        /// </summary>
        public class EffectResponseLinks
        {
            [JsonProperty(PropertyName = "operation")]
            public Link Operation { get; }


            [JsonProperty(PropertyName = "precedes")]
            public Link Precedes { get; }

            [JsonProperty(PropertyName = "succeeds")]
            public Link Succeeds { get; }

            public EffectResponseLinks(Link operation, Link precedes, Link succeeds)
            {
                Operation = operation;
                Precedes = precedes;
                Succeeds = succeeds;
            }
        }
    }
}<|MERGE_RESOLUTION|>--- conflicted
+++ resolved
@@ -19,17 +19,13 @@
         public string PagingToken { get; protected set; }
 
         [JsonProperty(PropertyName = "_links")]
-<<<<<<< HEAD
-        public EffectResponseLinks LinksValue { get; protected set; }
-=======
         public Links EffectsResponseLinks { get; protected set; }
->>>>>>> abd0fadd
 
 
         /// <summary>
         /// Represents effect links.
         /// </summary>
-        public class EffectResponseLinks
+        public class Links
         {
             [JsonProperty(PropertyName = "operation")]
             public Link Operation { get; }
@@ -41,7 +37,7 @@
             [JsonProperty(PropertyName = "succeeds")]
             public Link Succeeds { get; }
 
-            public EffectResponseLinks(Link operation, Link precedes, Link succeeds)
+            public Links(Link operation, Link precedes, Link succeeds)
             {
                 Operation = operation;
                 Precedes = precedes;
